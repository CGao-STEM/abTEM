--- conflicted
+++ resolved
@@ -9,7 +9,7 @@
         error_estimate = 0
 
     else:
-        #e1 = abs(value_estimates[-1] - value_estimates[-2])
+        e1 = abs(value_estimates[-1] - value_estimates[-2])
         #e2 = abs(value_estimates[-1] - value_estimates[-3])
         #e3 = eps * max(max(abs(left_summands)), max(abs(right_summands)))
         e4 = max(abs(left_summands[-1]), abs(right_summands[-1]))
@@ -18,13 +18,8 @@
         #with np.errstate(over='ignore'):
         #    error_estimate = max(e1 ** n, e1 ** 2, e3, e4)
         #print(e1, e2, e3, e4, error_estimate)
-<<<<<<< HEAD
-        # TODO : improve error estimate
 
         error_estimate = min(e1, e4)
-=======
-        error_estimate = e4
->>>>>>> a3112520
 
     return error_estimate
 
